<<<<<<< HEAD

<<<<<<< HEAD
# Ultimate Swagger Generator (Improved v2.0)
=======
# Ultimate Swagger Generator (Improved v3)
>>>>>>> 3c6ab7fe9cb9c46c789469ef481bd311951fbed8
=======
<<<<<<< Updated upstream
<<<<<<< Updated upstream

# Ultimate Swagger Generator (Improved v3)
=======
>>>>>>> Stashed changes
=======
>>>>>>> Stashed changes
>>>>>>> 3ee7d11c
#########################################
# APISCAN - API Security Scanner        #
# Licensed under the MIT License        #
# Author: Perry Mertens, 2025           #
# Tweaks by ChatGPT helper              #
#########################################
import argparse
import json
import re
import sys
import urllib3
import pickle
import time
import random
from typing import Dict, List, Set, Any, Optional, Tuple
from urllib.parse import urljoin, urlparse, parse_qs
import requests
import logging
import threading
from concurrent.futures import ThreadPoolExecutor, as_completed
from bs4 import BeautifulSoup
from requests.auth import HTTPBasicAuth
from requests_ntlm import HttpNtlmAuth
from requests_oauthlib import OAuth2Session
from oauthlib.oauth2 import BackendApplicationClient

logging.getLogger("urllib3").setLevel(logging.ERROR)
urllib3.disable_warnings(urllib3.exceptions.InsecureRequestWarning)

JSON_CT_HINTS = (
    "application/json",
    "application/problem+json",
    "application/vnd.api+json",
    "application/x-ndjson",
    "text/json",
)

API_CT_HINTS = JSON_CT_HINTS + (
    "application/xml",
    "text/xml",
)

class UltimateSwaggerGenerator:
    def __init__(self, base_url: str, delay: float = 0.0, aggressive: bool = False):
        self.base_url = base_url.rstrip('/')
        self.session = requests.Session()
        self.delay = delay
        self.aggressive = aggressive
        self.session.headers.update({
            'User-Agent': 'Mozilla/5.0 (Windows NT 10.0; Win64; x64; rv:138.0) Gecko/20100101 Firefox/140.0',
            'Accept': 'application/json, text/html, application/xml;q=0.9, */*;q=0.8',
            'Accept-Encoding': 'gzip, deflate'
        })
        self.swagger = {
            "openapi": "3.0.0",
            "info": {
                "title": f"API Documentation for {base_url}",
                "version": "1.0.0"
            },
            "servers": [{"url": base_url}],
            "paths": {},
            "components": {
                "schemas": {},
                "securitySchemes": {
                    "bearerAuth": {
                        "type": "http",
                        "scheme": "bearer",
                        "bearerFormat": "JWT"
                    }
                }
            }
        }
        self.visited: Set[str] = set()
        self.lock = threading.Lock()
        self.api_patterns = [
            r'(?i)/api/',
            r'(?i)/v[0-9]+/',
            r'(?i)\.(json|xml)$',
            r'(?i)/graphql',
            r'(?i)/rest/',
            r'(?i)/restapi/',
            r'(?i)/service(s)?/',
            r'(?i)/data/',
            r'(?i)/swagger',
            r'(?i)/openapi',
            r'(?i)/endpoints?',
            r'(?i)/rpc/',
            r'(?i)/jsonrpc',
            r'(?i)/soap/',
            r'(?i)/ws/',
            r'(?i)/wss/',
            r'(?i)/socket\.io',
            r'(?i)/sockjs',
            r'(?i)/_ah/api',
            r'(?i)/_api',
            r'(?i)/ajax/',
            r'(?i)/async/',
            r'(?i)/backend/',
            r'(?i)/v2/',
            r'(?i)/v3/',
        ]
        self.auth_tokens = {}
        self.login_url = None
        self.login_data = None
        self.custom_headers = {}
        self.log_path = "scan_log.ndjson"

    # ------------------------ helpers ------------------------
    def _mark_visited(self, url: str) -> bool:
        with self.lock:
            if url in self.visited:
                return False
            self.visited.add(url)
            return True

    def _same_host(self, url: str) -> bool:
        return urlparse(url).netloc == urlparse(self.base_url).netloc

    def _is_api_response(self, response: requests.Response) -> bool:
        ct = response.headers.get("Content-Type", "").lower()
        return any(vt in ct for vt in API_CT_HINTS)

    def _is_json_like(self, response: requests.Response) -> bool:
        ct = response.headers.get("Content-Type", "").lower()
        if any(vt in ct for vt in JSON_CT_HINTS):
            return True
        # Some APIs serve JSON as text/plain or text/html (bad practice)
        try:
            _ = response.json()
            return True
        except Exception:
            return False

    def _normalise_path(self, url: str) -> str:
        parsed = urlparse(url)
        path = parsed.path or "/"
        if "#" in path:
            path = path.split("#", 1)[0]
        # Replace numeric ids
        path = re.sub(r"/\d+", "/{id}", path)
        # Replace 24-hex mongo ids
        path = re.sub(r"/[a-f0-9]{24}", "/{objectId}", path, flags=re.I)
        # Replace things like /userId or /_id
        path = re.sub(r"/([^/]*_?[iI][dD])", r"/{\1}", path)
        return path

    def _make_request(self, method: str, url: str, **kwargs) -> requests.Response:
        # simple retry + rate limit handling
        retries = 0
        while True:
            if self.delay:
                time.sleep(self.delay)
            try:
                _timeout = kwargs.pop("timeout", 10)
                resp = self.session.request(method, url, timeout=_timeout, **kwargs)
            except requests.RequestException as e:
                if retries < 2:
                    retries += 1
                    time.sleep(min(2**retries, 5))
                    continue
                raise
            if self._handle_rate_limiting(resp):
                retries += 1
                if retries > 5:
                    return resp
                # exponential backoff with jitter
                sleep_for = min(2**retries + random.random(), 60)
                time.sleep(sleep_for)
                continue
            return resp

    def _update_swagger_security_schemes(self):
        if isinstance(self.session.auth, HTTPBasicAuth):
            self.swagger["components"]["securitySchemes"]["basicAuth"] = {
                "type": "http",
                "scheme": "basic"
            }
        for header in self.session.headers:
            if header.lower() in ['x-api-key', 'api-key']:
                self.swagger["components"]["securitySchemes"]["apiKeyAuth"] = {
                    "type": "apiKey",
                    "in": "header",
                    "name": header
                }

    def save_session(self, filename: str):
        with open(filename, 'wb') as f:
            pickle.dump(self.session.cookies, f)

    def load_session(self, filename: str):
        with open(filename, 'rb') as f:
            self.session.cookies.update(pickle.load(f))

    def set_basic_auth(self, username: str, password: str):
        self.session.auth = HTTPBasicAuth(username, password)
        self._update_swagger_security_schemes()

    def set_token_auth(self, token: str, header_name: str = "Authorization"):
        self.session.headers.update({header_name: f"Bearer {token}"})
        self.auth_tokens[header_name] = f"Bearer {token}"
        self._update_swagger_security_schemes()

    def set_custom_header(self, header_name: str, header_value: str):
        self.session.headers.update({header_name: header_value})
        self.custom_headers[header_name] = header_value
        self._update_swagger_security_schemes()

    def set_login_form(self, url: str, data: Dict[str, str]):
        self.login_url = url
        self.login_data = data

    def authenticate(self):
        if self.login_url and self.login_data:
            try:
                response = self._make_request('POST', self.login_url, data=self.login_data, timeout=10)
                if response.status_code == 200:
                    print("[+] Successfully logged in via form")
                    try:
                        json_data = response.json()
                        token = json_data.get('token') or json_data.get('access_token') or json_data.get('jwt')
                        if token:
                            self.set_token_auth(token)
                    except Exception:
                        token = response.headers.get('Authorization', '').replace('Bearer ', '')
                        if token:
                            self.set_token_auth(token)
            except Exception as e:
                print(f"[-] Login failed: {str(e)}")

    def _handle_rate_limiting(self, response: requests.Response) -> bool:
        if response.status_code == 429:
            retry_after = response.headers.get('Retry-After')
            if retry_after:
                try:
                    time.sleep(int(retry_after))
                except Exception:
                    time.sleep(5)
            return True
        return False

    # ------------------------ crawling ------------------------
    def crawl(self, max_depth: int = 3, aggressive: bool = False):
        self.aggressive = aggressive or self.aggressive
        self.authenticate()
        self._crawl_page(self.base_url, max_depth)

        if self.aggressive:
            self._bruteforce_common_endpoints()
            self._check_common_headers()

    def _should_crawl(self, url: str) -> bool:
        if not self._same_host(url):
            return False
        if url.startswith(('mailto:', 'tel:', 'javascript:')):
            return False
        skip_exts = ['.jpg', '.png', '.css', '.pdf', '.ico', '.svg']
        # In aggressive mode, allow JS for static inspection
        if not self.aggressive:
            skip_exts.append('.js')
        if any(url.lower().endswith(ext) for ext in skip_exts):
            return False
        with self.lock:
            return url not in self.visited

    def _crawl_page(self, url: str, depth: int):
        if depth < 0:
            return
        if not self._mark_visited(url):
            return

        try:
            print(f"[*] Crawling ({depth}): {url}")
            response = self._make_request('GET', url, timeout=10)
            content_type = response.headers.get('Content-Type', '')

            if 'text/html' in content_type or (self.aggressive and 'text/' in content_type):
                soup = BeautifulSoup(response.text, 'html.parser')

                # Links
                links = []
                for link in soup.find_all(['a', 'link'], href=True):
                    new_url = urljoin(url, link['href'])
                    if self._should_crawl(new_url):
                        links.append(new_url)

                # Crawl parallel
                with ThreadPoolExecutor(max_workers=10) as executor:
                    futures = [executor.submit(self._crawl_page, link, depth - 1) for link in links]
                    for _ in as_completed(futures):
                        pass

                # Forms
                for form in soup.find_all('form'):
                    self._process_form(url, form)

                # Inline JS
                for script in soup.find_all('script'):
                    if script.string:
                        self._find_js_apis(script.string, url)
                        self._find_websockets(script.string, url)
                        self._find_graphql(script.string, url)

                # External JS
                if self.aggressive:
                    for script in soup.find_all('script', src=True):
                        script_url = urljoin(url, script['src'])
                        if not self._same_host(script_url):
                            continue
                        try:
                            script_response = self._make_request('GET', script_url, timeout=5)
                            if script_response.status_code == 200:
                                self._find_js_apis(script_response.text, script_url)
                                self._find_websockets(script_response.text, script_url)
                                self._find_graphql(script_response.text, script_url)
                        except Exception as e:
                            print(f"[!] Error fetching JS: {script_url} - {str(e)}")

                # Data-* attributes with full URLs
                for tag in soup.find_all():
                    for attr, val in tag.attrs.items():
                        if attr.startswith("data-") and isinstance(val, str) and "http" in val:
                            self._process_possible_api(val)

            # Swagger autodetect
            if url.lower().endswith((".json", ".yaml", ".yml")):
                try:
                    resp = self._make_request('GET', url, timeout=5)
                    if resp.status_code == 200 and ("swagger" in resp.text or "openapi" in resp.text):
                        print(f"[+] Swagger/OpenAPI file: {url}")
                        self.swagger['externalDocs'] = {"url": url, "description": "External Swagger/OpenAPI spec"}
                except Exception as e:
                    print(f"[!] Swagger detection error on {url}: {str(e)}")

            if self._is_api_endpoint(url) or (self.aggressive and self._is_json_like(response)):
                self._process_api_response(url, response)

        except Exception as e:
            print(f"[!] Error at {url}: {str(e)}")

    # ---------------------- aggressive helpers ----------------------
    def _check_common_headers(self):
        headers_to_check = [
            ('Accept', 'application/json'),
            ('X-Requested-With', 'XMLHttpRequest'),
            ('Content-Type', 'application/json')
        ]
        print("[*] Aggressive: checking headers...")
        for url in list(self.visited):
            for header, value in headers_to_check:
                try:
                    headers = {header: value}
                    resp = self._make_request('GET', url, headers=headers, timeout=5 )
                    if resp.status_code == 200 and self._is_json_like(resp):
                        print(f"[+] API found with header {header}: {value} - {url}")
                        self._process_api_response(url, resp)
                except Exception as e:
                    print(f"[!] Header check error {url} {header}: {str(e)}")

    def _bruteforce_common_endpoints(self):
        common_endpoints = [
            '/api/v1/users', '/api/users', '/users',
            '/api/v1/products', '/api/products', '/products',
            '/api/v1/data', '/api/data', '/data',
            '/graphql', '/graphql/v1', '/api/graphql', '/api/v1/graphql',
            '/rest', '/rest/v1', '/api/rest', '/api/v1/rest',
            '/rpc', '/jsonrpc', '/api/soap', '/api/v1/soap',
            '/ws', '/health', '/status', '/metrics',
            '/v1', '/v2', '/v3',
            '/oauth2/token', '/.well-known/openid-configuration',
            '/swagger-ui', '/openapi.json', '/api-docs',
        ]
        print("[*] Aggressive: brute forcing common endpoints...")
        with ThreadPoolExecutor(max_workers=12) as executor:
            futures = []
            for endpoint in common_endpoints:
                url = urljoin(self.base_url, endpoint)
                if self._same_host(url) and url not in self.visited:
                    futures.append(executor.submit(self._process_possible_api, url))
            for _ in as_completed(futures):
                pass

    # ---------------------- detectors ----------------------
    def _classify_endpoint(self, url: str) -> str:
        lower = url.lower()
        if any(x in lower for x in ["login", "logout", "auth", "token", "session", "wachtwoord"]):
            return "auth"
        elif any(x in lower for x in ["health", "status", "ping", "info"]):
            return "public"
        else:
            return "data"

    def _looks_like_api(self, response: requests.Response) -> bool:
        if self._is_api_response(response) or self._is_json_like(response):
            return True
        headers = {k.lower(): v for k, v in response.headers.items()}
        signal_headers = ["x-api-version", "x-request-id", "x-total-count"]
        return any(h in headers for h in signal_headers)

    def _is_api_endpoint(self, url: str) -> bool:
        path = urlparse(url).path.lower()
        query = urlparse(url).query.lower()
        if any(re.search(pattern, path) for pattern in self.api_patterns):
            return True
        return (
            'api' in path or
            path.endswith('.json') or
            'json' in path or
            'xml' in path or
            'data' in path or
            'v1' in path or
            'v2' in path or
            'graphql' in path or
            'token=' in query or
            'auth=' in query or
            'bearer' in self.session.headers.get("Authorization", "").lower() or
            any(param in query for param in ['format=json', 'type=api', 'output=json'])
        )

    def _discover_methods(self, url: str) -> List[str]:
        methods = set()
        # HEAD/OPTIONS to discover Allow
        try:
            r = self._make_request("OPTIONS", url, timeout=5)
            allow = r.headers.get("Allow", "")
            for m in allow.split(","):
                m = m.strip().lower()
                if m:
                    methods.add(m)
        except Exception:
            pass
        # Always include GET as safe probe
        methods.add("get")
        # Some APIs only on POST
        if self.aggressive:
            methods.update(["post", "put", "patch", "delete"])
        return sorted(methods)

    def _process_possible_api(self, url: str):
        if not url:
            return
        if not self._same_host(url):
            return
        if not self._mark_visited(url):
            return

        # Skip static swagger files
        if url.lower().endswith(("swagger", "swagger.json", "swagger.yaml",
                                 "openapi", "openapi.json", "openapi.yaml")):
            self.swagger.setdefault("externalDocs", {})["url"] = url
            self.swagger["externalDocs"]["description"] = "External Swagger/OpenAPI file"
            print(f"[~] Skipped static Swagger file: {url}")
            return

        try:
            # Try HEAD first (cheap), then GET
            head = None
            try:
                head = self._make_request("HEAD", url, timeout=5)
            except Exception:
                pass
            resp = self._make_request("GET", url, timeout=10)

            if not self._looks_like_api(resp):
                print(f"[~] Ignored (non-API): {url}")
                return

            clean_path = self._normalise_path(url)
            classification = self._classify_endpoint(url)
            self.swagger["paths"].setdefault(clean_path, {})["x-classification"] = classification
            print(f"[+] API endpoint ({classification}): {clean_path}")

            # Log as NDJSON
            with open(self.log_path, "a", encoding="utf-8") as log:
                log.write(json.dumps({
                    "url": url,
                    "path": clean_path,
                    "status": resp.status_code,
                    "ct": resp.headers.get("Content-Type", ""),
                    "classification": classification
                }) + "\n")

            # Store operation for discovered methods (based on Allow)
            methods = self._discover_methods(url)
            # Always process the GET response we already have
            self._process_api_response(url, resp, method="get")
            for m in methods:
                if m == "get":
                    continue
                # probe only metadata for non-GET unless aggressive
                if self.aggressive:
                    try:
                        probe = self._make_request(m.upper(), url, timeout=5)
                        self._process_api_response(url, probe, method=m)
                    except Exception:
                        # If it fails (405/401), still note the method
                        self._ensure_operation_exists(url, m, status="default")
                else:
                    self._ensure_operation_exists(url, m, status="default")

        except Exception as e:
            print(f"[!] Error processing API {url}: {str(e)}")

    # ---------------------- building swagger ----------------------
    def _ensure_operation_exists(self, url: str, method: str, status: str = "default"):
        swagger_path = self._normalise_path(url)
        op = self.swagger["paths"].setdefault(swagger_path, {}).setdefault(method, {})
        if "responses" not in op:
            op["responses"] = {}
        op["responses"].setdefault(status, {"description": "Auto-discovered (no sample response)"})

    def _process_api_response(self, url: str, response: requests.Response, method: str = "get"):
        if not self._looks_like_api(response):
            return
        parsed = urlparse(url)
        path = parsed.path

        # query params
        query_params = []
        for name, values in parse_qs(parsed.query).items():
            query_params.append({
                "name": name,
                "in": "query",
                "schema": {"type": "string"},
                "example": values[0]
            })

        swagger_path = self._normalise_path(url)

        # response schema
        ct = response.headers.get('Content-Type', 'application/json')
        schema: Dict[str, Any] = {"type": "string"}
        if self._is_json_like(response):
            try:
                data = response.json()
                schema = self._generate_schema(data)
                # follow HATEOAS-ish links
                if isinstance(data, dict):
                    for link_key in ['_links', 'links', 'related', 'href']:
                        if link_key in data:
                            links = data[link_key]
                            if isinstance(links, dict):
                                for _, link in links.items():
                                    if isinstance(link, str):
                                        self._process_possible_api(urljoin(url, link))
                                    elif isinstance(link, dict) and 'href' in link:
                                        self._process_possible_api(urljoin(url, link['href']))
            except Exception:
                pass

        security = []
        if self.session.auth:
            security.append({"basicAuth": []})
        if self.auth_tokens:
            security.append({"bearerAuth": []})

        if swagger_path not in self.swagger['paths']:
            self.swagger['paths'][swagger_path] = {}

        operation = self.swagger['paths'][swagger_path].setdefault(method, {})
        operation.setdefault('summary', f'Auto-discovered {method.upper()} endpoint')
        # Merge params
        existing_params = operation.setdefault('parameters', [])
        names = {p.get("name") for p in existing_params}
        for p in query_params:
            if p["name"] not in names:
                existing_params.append(p)
        if security:
            operation['security'] = security

        operation.setdefault('responses', {})
        operation['responses'][str(response.status_code)] = {
            'description': 'Auto-discovered response',
            'content': {
                ct: {'schema': schema}
            }
        }

    def _generate_schema(self, data: Any) -> Dict[str, Any]:
        # Primitives
        if data is None:
            return {'type': 'null'}
        if isinstance(data, bool):
            return {'type': 'boolean'}
        if isinstance(data, int):
            return {'type': 'integer'}
        if isinstance(data, float):
            return {'type': 'number'}
        if isinstance(data, str):
            # Guess common formats
            if re.match(r'^\d{4}-\d{2}-\d{2}(T.*)?$', data):
                return {'type': 'string', 'format': 'date-time'}
            if re.match(r'^[0-9a-fA-F-]{36}$', data):
                return {'type': 'string', 'format': 'uuid'}
            return {'type': 'string'}

        # Arrays
        if isinstance(data, list):
            if not data:
                return {'type': 'array', 'items': {'type': 'string'}}
            return {'type': 'array', 'items': self._generate_schema(data[0])}

        # Objects
        if isinstance(data, dict):
            properties: Dict[str, Any] = {}
            required: List[str] = []
            for k, v in list(data.items())[:200]:  # cap to keep specs small
                properties[k] = self._generate_schema(v)
                if k in ['id', 'name', 'email', 'username', 'title', 'description']:
                    required.append(k)
            schema: Dict[str, Any] = {'type': 'object', 'properties': properties}
            if required:
                schema['required'] = required
            return schema

        # Fallback
        return {'type': 'string'}

    # -------------------- HTML/JS analysis --------------------
    def _process_form(self, base_url: str, form):
        action = form.get("action", "")
        method = form.get("method", "get").lower()
        url = urljoin(base_url, action)

        if not self._is_api_endpoint(url) and not any(x in url.lower() for x in ("login", "auth")):
            return

        # Verify it looks JSON-ish or form post
        try:
            head_resp = self._make_request("HEAD", url, timeout=5)
        except Exception:
            head_resp = None

        clean_path = self._normalise_path(url)
        # Gather inputs
        fields = {}
        for inp in form.find_all(["input", "textarea", "select"]):
            name = inp.get("name")
            if not name:
                continue
            if inp.name == "select":
                fields[name] = inp.get("value") or "string"
            else:
                fields[name] = inp.get("value") or "string"

        # Build operation (OpenAPI 3 requestBody)
        if clean_path not in self.swagger["paths"]:
            self.swagger["paths"][clean_path] = {}
        op = self.swagger["paths"][clean_path].setdefault(method, {})
        op["summary"] = op.get("summary") or "Auto-discovered form endpoint"
        op["responses"] = op.get("responses") or {"200": {"description": "Successful form submission"}}

        # Prefer urlencoded for forms
        op["requestBody"] = {
            "required": True,
            "content": {
                "application/x-www-form-urlencoded": {
                    "schema": {
                        "type": "object",
                        "properties": {k: {"type": "string", "example": v} for k, v in fields.items()}
                    }
                }
            }
        }

    def _find_js_apis(self, js_code: str, base_url: str):
        # Each pattern maps to the group index that contains the URL
        patterns = [
            (r'fetch\(["\'](.*?)["\']', 1),
            (r'axios\.(get|post|put|delete|patch)\(["\'](.*?)["\']', 2),
            (r'\.(get|post|put|delete|patch)\(["\'](.*?)["\']', 2),
            (r'api(?:Url|Base|Endpoint)\s*[:=]\s*["\'](.*?)["\']', 1),
            (r'new\s+XMLHttpRequest\(\)[^;]+\.open\(["\'](?:GET|POST|PUT|DELETE|PATCH)["\'],\s*["\']([^"\']+)["\']', 1),
            (r'endpoint\s*[:=]\s*["\'](.*?)["\']', 1),
            (r'url\s*[:=]\s*["\'](.*?)["\']', 1),
        ]
        for pat, group_idx in patterns:
            for m in re.finditer(pat, js_code, re.DOTALL | re.IGNORECASE):
                path = (m.group(group_idx) or "").strip()
                if not path or '%s' in path or '{' in path or '}' in path:
                    continue
                api_url = urljoin(base_url, path)
                if self._should_inspect(api_url):
                    print(f"[+] JS API found: {api_url}")
                    self._process_possible_api(api_url)

    def _find_websockets(self, text: str, base_url: str):
        patterns = [
            r'new\s+WebSocket\(["\'](wss?://[^"\']+)["\']',
            r'\.connect\(["\'](wss?://[^"\']+)["\']',
            r'socket\.io\(["\']([^"\']+)["\']'
        ]
        for pat in patterns:
            for m in re.finditer(pat, text, re.DOTALL | re.IGNORECASE):
                ws_url = urljoin(base_url, m.group(1))
                if 'wsServers' not in self.swagger:
                    self.swagger['wsServers'] = []
                if {"url": ws_url} not in self.swagger['wsServers']:
                    self.swagger['wsServers'].append({"url": ws_url})
                    print(f"[+] WebSocket found: {ws_url}")

    def _find_graphql(self, text: str, base_url: str):
        patterns = [
            r'graphqlUrl:\s*["\']([^"\']+)["\']',
            r'uri:\s*["\']([^"\']+/graphql)["\']',
            r'fetch\(["\']([^"\']+/graphql)["\']',
        ]
        for pat in patterns:
            for m in re.finditer(pat, text, re.DOTALL | re.IGNORECASE):
                gql_url = urljoin(base_url, m.group(1))
                if self._should_inspect(gql_url):
                    print(f"[+] GraphQL endpoint found: {gql_url}")
                    self._process_possible_api(gql_url)

    def _should_inspect(self, url: str) -> bool:
        if not self._same_host(url):
            return False
        if any(x in url for x in ['google-analytics', 'facebook', 'twitter', 'linkedin', 'youtube']):
            return False
        if any(url.lower().endswith(ext) for ext in ['.css', '.js', '.png', '.jpg', '.gif']):
            return False
        with self.lock:
            return url not in self.visited

    # -------------------- pruning & save --------------------

    def _prune_non_json_paths(self):
        bad = []
        for path, ops in self.swagger["paths"].items():
            any_jsonish = False
            # Only consider HTTP methods; skip extensions like x-classification
            for key, op in ops.items():
                if not isinstance(op, dict):
                    continue
                if key.lower() not in {"get","post","put","delete","patch","options","head"}:
                    continue
                for resp in (op.get("responses") or {}).values():
                    if not isinstance(resp, dict):
                        continue
                    content = resp.get("content") or {}
                    if any(ct for ct in content.keys() if any(h in ct for h in JSON_CT_HINTS)):
                        any_jsonish = True
                        break
                if any_jsonish:
                    break
            if not any_jsonish:
                bad.append(path)
        for p in bad:
            del self.swagger["paths"][p]

    def save_swagger(self, filename: str):
        with open(filename, 'w', encoding="utf-8") as f:
            json.dump(self.swagger, f, indent=2, ensure_ascii=False)
        print(f"[+] Swagger saved as {filename}")
        print(f"[+] Total endpoints found: {len(self.swagger['paths'])}")
        print(f"[+] Security schemes: {list(self.swagger['components']['securitySchemes'].keys())}")
        if 'wsServers' in self.swagger:
            print(f"[+] WebSocket servers found: {len(self.swagger['wsServers'])}")

# ---------------------- auth config ----------------------
def configure_authentication(args) -> requests.Session:
    sess = requests.Session()
    sess.verify = not getattr(args, 'insecure', False)
    if not sess.verify:
        print("[!] SSL verification disabled")
    if args.token:
        sess.headers['Authorization'] = f"Bearer {args.token}"
        print("[+] Bearer token set")
    if args.basic_auth:
        try:
            user, pwd = args.basic_auth.split(':', 1)
            sess.auth = HTTPBasicAuth(user, pwd)
            print("[+] Basic auth set")
        except ValueError:
            print("[-] Invalid basic auth format. Use 'username:password'")
            sys.exit(1)
    if args.ntlm:
        try:
            match = re.match(r"(.+)\\(.+):(.+)", args.ntlm)
            if match:
                domain, user, pwd = match.groups()
                sess.auth = HttpNtlmAuth(f"{domain}\\{user}", pwd)
                print("[+] NTLM auth set")
            else:
                raise ValueError("Invalid NTLM format")
        except Exception as e:
            print(f"[-] NTLM auth error: {str(e)}")
            sys.exit(1)
    if args.apikey:
        header = args.apikey_header or "X-API-Key"
        sess.headers[header] = args.apikey
        print(f"[+] API Key set in header '{header}'")
    # OAuth2 Client Credentials
    if getattr(args, "flow", None) == "client" and args.client_id and args.client_secret and args.token_url:
        try:
            client = BackendApplicationClient(client_id=args.client_id)
            oauth = OAuth2Session(client=client)
            token = oauth.fetch_token(
                token_url=args.token_url,
                client_id=args.client_id,
                client_secret=args.client_secret
            )
            sess = oauth
            print("[+] OAuth2 Client Credentials set")
        except Exception as e:
            print(f"[-] OAuth2 error: {str(e)}")
            sys.exit(1)
    return sess

# ---------------------- CLI ----------------------
def main():
    parser = argparse.ArgumentParser(description="Ultimate Swagger Generator (Improved v2)")
    parser.add_argument("--url", required=True, help="Base URL to scan")
    parser.add_argument("--output", default="swagger.json", help="Output file path")
    parser.add_argument("--depth", type=int, default=3, help="Crawl depth")
    parser.add_argument("--aggressive", action='store_true', help="Enable aggressive scanning")
    parser.add_argument("--delay", type=float, default=0.0, help="Delay (in seconds) between requests)")

    # Auth
    auth = parser.add_argument_group('Authentication')
    auth.add_argument("--header", action='append', help="Custom header (format: 'Header-Name: value')", default=[])
    auth.add_argument("--token", help="Bearer token for authentication")
    auth.add_argument("--basic-auth", help="Basic auth in format user:password")
    auth.add_argument("--ntlm", help="NTLM auth in format domain\\user:password")
    auth.add_argument("--apikey", help="API key value")
    auth.add_argument("--apikey-header", help="Header name for API key")
    auth.add_argument("--flow", choices=["client"], help="OAuth2 flow type")
    auth.add_argument("--client-id", help="OAuth2 client ID")
    auth.add_argument("--client-secret", help="OAuth2 client secret")
    auth.add_argument("--token-url", help="OAuth2 token URL")

    # Session
    session = parser.add_argument_group('Session')
    session.add_argument("--save-session", help="File to save session cookies")
    session.add_argument("--load-session", help="File to load session cookies from")

    # SSL
    parser.add_argument("--insecure", action="store_true", help="Disable SSL certificate verification")

    args = parser.parse_args()

    try:
        generator = UltimateSwaggerGenerator(args.url, delay=args.delay, aggressive=args.aggressive)
        generator.session = configure_authentication(args)

        if args.load_session:
            generator.load_session(args.load_session)

        for header in args.header:
            try:
                name, value = header.split(':', 1)
                generator.set_custom_header(name.strip(), value.strip())
            except ValueError:
                print(f"[-] Invalid header format: {header}")
                sys.exit(1)

        generator.crawl(args.depth, args.aggressive)
        generator._prune_non_json_paths()

        if args.save_session:
            generator.save_session(args.save_session)

        generator.save_swagger(args.output)

    except Exception as e:
        print(f"[-] Error: {str(e)}", file=sys.stderr)
        sys.exit(1)

if __name__ == "__main__":
    main()<|MERGE_RESOLUTION|>--- conflicted
+++ resolved
@@ -1,20 +1,4 @@
-<<<<<<< HEAD
-
-<<<<<<< HEAD
-# Ultimate Swagger Generator (Improved v2.0)
-=======
-# Ultimate Swagger Generator (Improved v3)
->>>>>>> 3c6ab7fe9cb9c46c789469ef481bd311951fbed8
-=======
-<<<<<<< Updated upstream
-<<<<<<< Updated upstream
-
-# Ultimate Swagger Generator (Improved v3)
-=======
->>>>>>> Stashed changes
-=======
->>>>>>> Stashed changes
->>>>>>> 3ee7d11c
+
 #########################################
 # APISCAN - API Security Scanner        #
 # Licensed under the MIT License        #
